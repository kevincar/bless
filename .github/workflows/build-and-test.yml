name: Build, Lint, and Test


on:
  push:
<<<<<<< HEAD
    branches: 
        - '*'
=======
    branches:
      - '*'
>>>>>>> c9da5ee0
  pull_request:
    branches: [ master ]

jobs:
  build:
    name: Build, Lint, and Test
    runs-on: ${{matrix.os}}
    strategy:
      matrix:
        os: 
          - ubuntu-latest
          # - windows-latest
          - macos-latest
        python-version: [3.6, 3.7, 3.8]

    steps:
    - uses: actions/checkout@v2
    - name: Set up Python ${{ matrix.python-version }}
      uses: actions/setup-python@v2
      with:
        python-version: ${{ matrix.python-version }}
    - name: Install dependencies
      run: |
        python -m pip install --upgrade pip
        pip install flake8 mypy pytest
        pip install -r requirements.txt
        if [ "$RUNNER_OS" == "Linux" ] ; then
            # Circumvent bleak's check for bluetoothctl version
            # It's not needed for non-hardware tests
            pwd >> $GITHUB_PATH
            printf "#include <stdio.h>\nint main(void)\n{\n\tprintf(\"bluetoothctl: 5.55\\\n\");\n\treturn 0;\n}\n" | gcc -x c -o ./bluetoothctl -
            ./bluetoothctl
        fi
    - name: Lint with flake8
      run: |
        # stop the build if there are Python syntax errors or undefined names
        flake8 . --count --show-source --statistics
        # exit-zero treats all errors as warnings.
        flake8 . --count --exit-zero --statistics
    - name: Check mypy
      run: |
        mypy .
    - name: Test with pytest
      run: |
        python -m pytest<|MERGE_RESOLUTION|>--- conflicted
+++ resolved
@@ -3,13 +3,8 @@
 
 on:
   push:
-<<<<<<< HEAD
-    branches: 
-        - '*'
-=======
     branches:
       - '*'
->>>>>>> c9da5ee0
   pull_request:
     branches: [ master ]
 

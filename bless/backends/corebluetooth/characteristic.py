from enum import Flag
from uuid import UUID
from typing import Union, Optional, List

from CoreBluetooth import CBUUID, CBMutableCharacteristic  # type: ignore

from bleak.backends.characteristic import (  # type: ignore
    BleakGATTCharacteristic,
)

from bless.backends.service import BlessGATTService

from bless.backends.attribute import (
    GATTAttributePermissions,
)

from bless.backends.characteristic import (
    GATTCharacteristicProperties,
<<<<<<< HEAD
    BlessGATTCharacteristic,
=======
    GATTAttributePermissions,
    BlessGATTCharacteristic as BaseBlessGATTCharacteristic,
>>>>>>> 6c02e76c
)


class CBAttributePermissions(Flag):
    readable = 0x1
    writeable = 0x2
    read_encryption_required = 0x4
    write_encryption_required = 0x8


class BlessGATTCharacteristicCoreBluetooth(
    BaseBlessGATTCharacteristic, BleakGATTCharacteristic
):
    """
    CoreBluetooth implementation of the BlessGATTCharacteristic
    """

    def __init__(
        self,
        uuid: Union[str, UUID],
        properties: GATTCharacteristicProperties,
        permissions: GATTAttributePermissions,
        value: Optional[bytearray],
    ):
        """
        Instantiates a new GATT Characteristic but is not yet assigned to any
        service or application

        Parameters
        ----------
        uuid : Union[str, UUID]
            The string representation of the universal unique identifier for
            the characteristic or the actual UUID object
        properties : GATTCharacteristicProperties
            The properties that define the characteristics behavior
        permissions : GATTAttributePermissions
            Permissions that define the protection levels of the properties
        value : Optional[bytearray]
            The binary value of the characteristic
        """
        BaseBlessGATTCharacteristic.__init__(self, uuid, properties, permissions, value)
        self._descriptors = []
        self._cb_characteristic: Optional[CBMutableCharacteristic] = None

    async def init(self, service: BlessGATTService):
        """
        Initializes the backend-specific characteristic object and stores it in
        self.obj
        """
        properties_value: int = self._properties.value
        permissions_value: int = self._permissions.value

        cb_uuid: CBUUID = CBUUID.alloc().initWithString_(self._uuid)
        cb_characteristic: (
            CBMutableCharacteristic
        ) = CBMutableCharacteristic.alloc().initWithType_properties_value_permissions_(
            cb_uuid, properties_value, self._initial_value, permissions_value
        )

        # Store the CoreBluetooth characteristic
        self._cb_characteristic = cb_characteristic
        self.obj = cb_characteristic
        self._service_uuid = service.uuid
        self._handle = 0
        self._max_write_without_response_size = 512

    @property
    def service_uuid(self) -> str:
        """The UUID of the service this characteristic belongs to"""
        return self._service_uuid

    @property
    def service_handle(self) -> int:
        """The handle of the service this characteristic belongs to"""
        return 0

    @property
    def handle(self) -> int:
        """The handle of this characteristic"""
        return self._handle

    @property
    def properties(self) -> List[str]:
        """The properties of this characteristic"""
        props = []
        if self._properties & GATTCharacteristicProperties.read:
            props.append("read")
        if self._properties & GATTCharacteristicProperties.write:
            props.append("write")
        if self._properties & GATTCharacteristicProperties.notify:
            props.append("notify")
        return props

    @property
    def descriptors(self) -> List:
        """List of descriptors for this characteristic"""
        return self._descriptors

    @property
    def max_write_without_response_size(self) -> int:
        """Maximum write size without response"""
        return self._max_write_without_response_size

    @property
    def uuid(self) -> str:
        """The uuid of this characteristic"""
        return self._uuid

    @property
    def description(self) -> str:
        """Description of this characteristic"""
        return f"Characteristic {self._uuid}"

    def add_descriptor(self, descriptor):
        """Add a descriptor to this characteristic"""
        self._descriptors.append(descriptor)

    def get_descriptor(self, uuid: str):
        """Get a descriptor by UUID"""
        for desc in self._descriptors:
            if desc.uuid == uuid:
                return desc
        return None

    @property
    def value(self) -> bytearray:
        """Get the value of the characteristic"""
        if self._cb_characteristic is not None:
            cb_char: CBMutableCharacteristic = self._cb_characteristic
            return bytearray(cb_char.value()) if cb_char.value() else bytearray()
        return bytearray()

    @value.setter
    def value(self, val: bytearray):
        """Set the value of the characteristic"""
        if self._cb_characteristic is not None:
            cb_char: CBMutableCharacteristic = self._cb_characteristic
            cb_char.setValue_(val)<|MERGE_RESOLUTION|>--- conflicted
+++ resolved
@@ -10,18 +10,10 @@
 
 from bless.backends.service import BlessGATTService
 
-from bless.backends.attribute import (
-    GATTAttributePermissions,
-)
-
 from bless.backends.characteristic import (
     GATTCharacteristicProperties,
-<<<<<<< HEAD
-    BlessGATTCharacteristic,
-=======
     GATTAttributePermissions,
     BlessGATTCharacteristic as BaseBlessGATTCharacteristic,
->>>>>>> 6c02e76c
 )
 
 

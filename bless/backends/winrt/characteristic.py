import sys
from uuid import UUID
from typing import Union, Optional, Dict

from bleak.backends.characteristic import (  # type: ignore
    BleakGATTCharacteristic,
)
from bleak.backends.descriptor import BleakGATTDescriptor  # type: ignore

if sys.version_info >= (3, 12):
    from winrt.windows.devices.bluetooth.genericattributeprofile import (  # type: ignore # noqa: E501
        GattProtectionLevel,
        GattLocalCharacteristicParameters,
        GattLocalCharacteristic,
        GattLocalCharacteristicResult,
        GattCharacteristicProperties,
    )
else:
    from bleak_winrt.windows.devices.bluetooth.genericattributeprofile import (  # type: ignore # noqa: E501
        GattProtectionLevel,
        GattLocalCharacteristicParameters,
        GattLocalCharacteristic,
        GattLocalCharacteristicResult,
        GattCharacteristicProperties,
    )

from bless.backends.service import BlessGATTService

from bless.backends.attribute import (
    GATTAttributePermissions,
)

from bless.backends.characteristic import (
    BlessGATTCharacteristic as BaseBlessGATTCharacteristic,
    GATTCharacteristicProperties,
)


class BlessGATTCharacteristicWinRT(
    BaseBlessGATTCharacteristic, BleakGATTCharacteristic
):
    """
    WinRT implementation of the BlessGATTCharacteristic
    """

    def __init__(
        self,
        uuid: Union[str, UUID],
        properties: GATTCharacteristicProperties,
        permissions: GATTAttributePermissions,
        value: Optional[bytearray],
    ):
        """
        Instantiates a new GATT Characteristic but is not yet assigned to any
        service or application

        Parameters
        ----------
        uuid : Union[str, UUID]
            The string representation of the universal unique identifier for
            the characteristic or the actual UUID object
        properties : GATTCharacteristicProperties
            The properties that define the characteristics behavior
        permissions : GATTAttributePermissions
            Permissions that define the protection levels of the properties
        value : Optional[bytearray]
            The binary value of the characteristic
        """
        value = value if value is not None else bytearray(b"")
        BaseBlessGATTCharacteristic.__init__(self, uuid, properties, permissions, value)
        self._value = value
        self._descriptors: Dict[int, BleakGATTDescriptor] = {}
        self._gatt_characteristic: Optional[GattLocalCharacteristic] = None

    async def init(self, service: BlessGATTService):
        """
        Initialize the WinRT GattLocalCharacteristic object

        Parameters
        ----------
        service : BlessGATTServiceWinRT
            The service to assign the characteristic to
        """
        char_parameters: GattLocalCharacteristicParameters = (
            GattLocalCharacteristicParameters()
        )
        char_parameters.characteristic_properties = GattCharacteristicProperties(
            self._properties_flags.value
        )
        char_parameters.read_protection_level = (
            BlessGATTCharacteristicWinRT.permissions_to_protection_level(
                self._permissions, True
            )
        )
        char_parameters.write_protection_level = (
            BlessGATTCharacteristicWinRT.permissions_to_protection_level(
                self._permissions, False
            )
        )

        characteristic_result: GattLocalCharacteristicResult = (
            await service.obj.create_characteristic_async(
                UUID(self._uuid), char_parameters
            )
        )

        gatt_char: Optional[GattLocalCharacteristic] = (
            characteristic_result.characteristic
        )

        # Store the WinRT characteristic
        self._gatt_characteristic = gatt_char
        self.obj = gatt_char
        self._service_uuid = service.uuid
        self._handle = 0
        self._max_write_without_response_size = lambda: 128

    @property
    def service_uuid(self) -> str:
        """The UUID of the service this characteristic belongs to"""
        return self._service_uuid

    @property
    def service_handle(self) -> int:
        """The handle of the service this characteristic belongs to"""
        return 0

    @property
    def handle(self) -> int:
        """The handle of this characteristic"""
        return self._handle

    @property
    def uuid(self) -> str:
        """The uuid of this characteristic"""
        return self._uuid

    @property
    def description(self) -> str:
        """Description of this characteristic"""
        return f"Characteristic {self._uuid}"

    @staticmethod
    def permissions_to_protection_level(
        permissions: GATTAttributePermissions, read: bool
    ) -> GattProtectionLevel:
        """
        Convert the GATTAttributePermissions into a GattProtectionLevel
        GATTAttributePermissions currently only consider Encryption or Plain

        Parameters
        ----------
        permissions : GATTAttributePermissions
            The permission flags for the characteristic
        read : bool
            If True, processes the permissions for Reading, else process for Writing

        Returns
        -------
        GattProtectionLevel
            The protection level equivalent
        """
        result: GattProtectionLevel = GattProtectionLevel.PLAIN
        shift_value: int = 2 if read else 3
        permission_value: int = permissions.value >> shift_value
        if permission_value & 1:
<<<<<<< HEAD
            result |= GattProtectionLevel.ENCRYPTION_REQUIRED
=======
            result |= GattProtectionLevel.ENCRYPTION_REQURIED  # type: ignore
>>>>>>> 3d639708
        return result

    @property
    def value(self) -> bytearray:
        """Get the value of the characteristic"""
        return self._value

    @value.setter
    def value(self, val: bytearray):
        """Set the value of the characteristic"""
        self._value = val<|MERGE_RESOLUTION|>--- conflicted
+++ resolved
@@ -164,11 +164,7 @@
         shift_value: int = 2 if read else 3
         permission_value: int = permissions.value >> shift_value
         if permission_value & 1:
-<<<<<<< HEAD
             result |= GattProtectionLevel.ENCRYPTION_REQUIRED
-=======
-            result |= GattProtectionLevel.ENCRYPTION_REQURIED  # type: ignore
->>>>>>> 3d639708
         return result
 
     @property

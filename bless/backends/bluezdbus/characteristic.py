--- conflicted
+++ resolved
@@ -1,22 +1,9 @@
-import sys
 from uuid import UUID
 
-if sys.version_info[:2] < (3, 8):
-    from typing_extensions import Literal
-else:
-    from typing import Literal
-
-from typing import Union, Optional, List, cast, TYPE_CHECKING
-
-<<<<<<< HEAD
-from bless.backends.bluezdbus.descriptor import BlessGATTDescriptorBlueZDBus
-from bleak.backends.bluezdbus.characteristic import (  # type: ignore
-    _GattCharacteristicsFlagsEnum,
-    BleakGATTCharacteristicBlueZDBus,
-=======
+from typing import Union, Optional, List, cast, TYPE_CHECKING, Literal
+
 from bleak.backends.characteristic import (  # type: ignore
     BleakGATTCharacteristic,
->>>>>>> 6c02e76c
 )
 
 # GattCharacteristicsFlags mappings from Bleak v1.1.1
@@ -82,15 +69,9 @@
             The binary value of the characteristic
         """
         value = value if value is not None else bytearray(b"")
-<<<<<<< HEAD
-        super().__init__(uuid, properties, permissions, value)
-        self.__descriptors: List[BlessGATTDescriptorBlueZDBus] = []
-        self.value = value
-=======
         BlessGATTCharacteristic.__init__(self, uuid, properties, permissions, value)
         self._value = value
         self._descriptors = []
->>>>>>> 6c02e76c
 
     async def init(self, service: "BlessGATTService"):
         """

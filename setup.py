--- conflicted
+++ resolved
@@ -15,17 +15,11 @@
     package_data={"bless": ["py.typed"]},
     packages=setuptools.find_packages(exclude=("test", "examples")),
     include_package_data=True,
-    dependency_links=[
-        "https://github.com/gwangyi/pysetupdi#egg=pysetupdi"
-    ],
     install_requires=[
         "bleak",
         "pywin32;platform_system=='Windows'",
-<<<<<<< HEAD
-=======
         "dbus_next;platform_system=='Linux'",
         "pysetupdi @ git+https://github.com/gwangyi/pysetupdi#egg=pysetupdi;platform_system=='Windows'",  # noqa: E501
->>>>>>> 7572b6a4
     ],
     classifiers=[
         "Programming Language :: Python :: 3",
